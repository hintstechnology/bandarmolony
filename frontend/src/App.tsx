import React, { useState, useEffect } from "react";
import { BrowserRouter as Router, Routes, Route, useLocation, useNavigate } from "react-router-dom";
import { ThemeProvider } from "./components/dashboard/ThemeProvider";
import { AuthProvider } from "./contexts/AuthContext";
import { ProfileProvider } from "./contexts/ProfileContext";
import { ToastProvider } from "./contexts/ToastContext";
import { ConfirmationProvider } from "./contexts/ConfirmationContext";
import { ErrorBoundary } from "./components/ErrorBoundary";
import { useNavigation } from "./hooks/useNavigation";
import { AuthPage } from "./components/auth/AuthPage";
import { EmailVerificationHandler } from "./components/auth/EmailVerificationHandler";
import { SupabaseRedirectHandler } from "./components/auth/SupabaseRedirectHandler";
import { ResetPasswordPage } from "./components/auth/ResetPasswordPage";
import { ProtectedRoute } from "./components/dashboard/ProtectedRoute";
import { PublicRoute } from "./components/dashboard/PublicRoute";
import { Sidebar } from "./components/dashboard/Sidebar";
import { ThemeToggle } from "./components/dashboard/ThemeToggle";
import { Avatar, AvatarFallback, AvatarImage } from "./components/ui/avatar";
import { User, Home, ChevronRight, TrendingUp, Activity, ArrowRightLeft, BookOpen, Star, BarChart3, CreditCard, Shield } from "lucide-react";
 
// Import all dashboard components
import MarketRotationRRG from "./components/market-rotation/MarketRotationRRG";
import MarketRotationRRC from "./components/market-rotation/MarketRotationRRC";
import { MarketRotationSeasonality } from "./components/market-rotation/MarketRotationSeasonality";
import { MarketRotationTrendFilter } from "./components/market-rotation/MarketRotationTrendFilter";
import SeasonalityAnalysis from "./components/SeasonalityAnalysis";
import { BrokerTransaction } from "./components/broker-activity/BrokerTransaction";
import { BrokerSummaryPage } from "./components/broker-activity/BrokerSummaryPage";
import { BrokerInventoryPage } from "./components/broker-activity/BrokerInventoryPage";
import { StockTransactionDoneSummary } from "./components/stock-transaction/StockTransactionDoneSummary";
import { StockTransactionDoneDetail } from "./components/stock-transaction/StockTransactionDoneDetail";
import { StoryAccumulationDistribution } from "./components/story/StoryAccumulationDistribution";
import { StoryMarketParticipant } from "./components/story/StoryMarketParticipant";
import { StoryOwnership } from "./components/story/StoryOwnership";
import { StoryForeignFlow } from "./components/story/StoryForeignFlow";
import { AstrologyLunarCalendar } from "./components/astrology/AstrologyLunarCalendar";
import BaZiCycleAnalyzer from "./components/astrology/BaZiCycleAnalysis";
import { TechnicalAnalysisTradingView } from "./components/technical-analysis/TechnicalAnalysisTradingView";
import { ProfilePage } from "./components/profile/ProfilePage";
import { SubscriptionPage } from "./components/subscription/SubscriptionPage";
import { AdminPage } from "./components/admin/AdminPage";
import { Dashboard } from "./components/dashboard/Dashboard";
import { LandingPage } from "./components/dashboard/LandingPage";
import { PricingPage } from "./components/dashboard/PricingPage";
import { SubscriptionSuccess } from "./components/subscription/SubscriptionSuccess";
import { SubscriptionError } from "./components/subscription/SubscriptionError";
import { SubscriptionPending } from "./components/subscription/SubscriptionPending";
import { FeaturesPage } from "./pages/FeaturesPage";
import { ContactPage } from "./pages/ContactPage";
import { TermsPage } from "./pages/TermsPage";
import { PrivacyPage } from "./pages/PrivacyPage";

// Dashboard Layout Component
function DashboardLayout() {
  const [sidebarOpen, setSidebarOpen] = useState(false);
  const { profile, isLoading, isAuthenticated } = useNavigation();
  const location = useLocation();
  const navigate = useNavigate();
  const hasRedirected = React.useRef(false);

  // Handle redirect in useEffect to avoid calling navigate during render
  useEffect(() => {
    // Skip all dashboard logic if we're in password reset flow
    const passwordResetSession = localStorage.getItem('passwordResetSession');
    const currentPath = window.location.pathname;
    const isResetPasswordPage = currentPath.includes('/auth/reset-password') || currentPath.includes('/auth/callback');
    
    // Don't do anything if password reset is active
    if (passwordResetSession === 'true' || isResetPasswordPage) {
      return;
    }
    
    // Reset redirect flag when user becomes authenticated with profile
    if (isAuthenticated && profile) {
      hasRedirected.current = false;
    }
    
<<<<<<< HEAD
    // Skip redirect if we're in password reset flow
    const passwordResetSession = localStorage.getItem('passwordResetSession');
    
    // Safely get current path with error handling
    let currentPath = '';
    try {
      currentPath = window.location?.pathname || '';
    } catch (error) {
      console.warn('Error getting current path:', error);
      currentPath = '';
    }
    
    const isResetPasswordPage = currentPath.includes('/auth/reset-password');
    
    if (!isLoading && (!profile || !isAuthenticated) && !hasRedirected.current && !isResetPasswordPage && passwordResetSession !== 'true') {
=======
    if (!isLoading && (!profile || !isAuthenticated) && !hasRedirected.current) {
>>>>>>> 332d0694
      console.log('DashboardLayout: No profile or not authenticated, redirecting to auth');
      hasRedirected.current = true;
      
      // Safely navigate with error handling
      try {
        navigate('/auth', { replace: true });
      } catch (error) {
        console.error('Navigation error:', error);
        // Fallback to window.location if navigate fails
        try {
          window.location.href = '/auth';
        } catch (fallbackError) {
          console.error('Fallback navigation also failed:', fallbackError);
        }
      }
    }
    // eslint-disable-next-line react-hooks/exhaustive-deps
  }, [isLoading, profile, isAuthenticated]); // Don't include navigate - causes loop!

  // Show loading while profile is being fetched
  if (isLoading) {
    return (
      <div className="flex items-center justify-center min-h-screen">
        <div className="text-center">
          <div className="animate-spin rounded-full h-8 w-8 border-b-2 border-primary mx-auto mb-4"></div>
          <p className="text-muted-foreground">Loading...</p>
        </div>
      </div>
    );
  }

  // If no profile or not authenticated after loading, show loading while redirect happens
  if (!profile || !isAuthenticated) {
    return (
      <div className="flex items-center justify-center min-h-screen">
        <div className="text-center">
          <div className="animate-spin rounded-full h-8 w-8 border-b-2 border-primary mx-auto mb-4"></div>
          <p className="text-muted-foreground">Redirecting to login...</p>
        </div>
      </div>
    );
  }

  const toggleSidebar = () => setSidebarOpen((v) => !v);

  // Get current route from URL
  const getCurrentRoute = () => {
    try {
      const path = location?.pathname || '';
      if (path === '/profile') return 'profile';
      if (path === '/dashboard' || path === '/dashboard/') return 'dashboard';
      if (path === '/subscription') return 'subscription';
      // Remove leading slash and return the route
      return path.replace('/', '') || 'dashboard';
    } catch (error) {
      console.warn('Error getting current route:', error);
      return 'dashboard';
    }
  };

  const currentRoute = getCurrentRoute();

  // Breadcrumb mapping based on sidebar menu structure
  const breadcrumbMap: Record<string, { title: string; icon?: React.ComponentType<any>; children?: Record<string, string> }> = {
    'dashboard': { title: 'Dashboard', icon: Home },
    'market-rotation': {
      title: 'Market Rotation',
      icon: TrendingUp,
      children: {
        'rrg': 'Relative Rotation Graph',
        'rrc': 'Relative Rotation Curve',
        'seasonality': 'Seasonality',
        'trend-filter': 'Trend Filter',
      },
    },
    'broker-activity': {
      title: 'Broker Activity',
      icon: Activity,
      children: {
        'transaction': 'Broker Transaction',
        'summary': 'Broker Summary',
        'inventory': 'Broker Inventory',
      },
    },
    'stock-transaction': {
      title: 'Stock Transaction',
      icon: ArrowRightLeft,
      children: {
        'done-summary': 'Done Summary',
        'done-detail': 'Done Detail',
      },
    },
    'story': {
      title: 'Story',
      icon: BookOpen,
      children: {
        'accumulation-distribution': 'Accumulation Distribution',
        'market-participant': 'Market Participant',
        'ownership': 'Ownership',
        'foreign-flow': 'Foreign Flow',
      },
    },
    'astrology': { title: 'Astrology', icon: Star, children: { 'lunar': 'Ba Zi & Shio', 'bazi-cycle': 'Ba Zi Cycle Analysis' } },
    'technical-analysis': { title: 'Technical Analysis', icon: BarChart3 },
    'profile': { title: 'Profile' },
    'subscription': { title: 'Subscription', icon: CreditCard },
    'admin': { title: 'Admin', icon: Shield },
  };

  const getBreadcrumbParts = () => {
    try {
      const path = (location?.pathname || '').replace(/^\/+/, '');
      if (!path || path === 'dashboard') return [{ title: 'Dashboard', icon: Home }];
      const segments = path.split('/');
      const base = segments[0];
      if (!base) return [{ title: 'Dashboard', icon: Home }];
      const entry = breadcrumbMap[base];
      if (!entry) return [{ title: 'Dashboard', icon: Home }];
      const parts: { title: string; icon?: React.ComponentType<any> }[] = [{ title: entry.title, ...(entry.icon && { icon: entry.icon }) }];
      if (segments[1] && entry.children) {
        const child = entry.children[segments[1]];
        if (child) parts.push({ title: child });
      }
      return parts;
    } catch (error) {
      console.warn('Error getting breadcrumb parts:', error);
      return [{ title: 'Dashboard', icon: Home }];
    }
  };

  // Handle profile click with debounce
  const handleProfileClick = () => {
    try {
      const currentPath = location?.pathname || '';
      if (currentPath !== '/profile') {
        navigate('/profile');
      }
    } catch (error) {
      console.error('Error handling profile click:', error);
    }
  };

  // Render main content based on route
  const renderMainContent = () => {
    switch (currentRoute) {
      // Market Rotation routes
      case "market-rotation":
      case "market-rotation/rrg":
        return <MarketRotationRRG />;
      case "market-rotation/rrc":
        return <MarketRotationRRC />;
      case "market-rotation/seasonality":
        return <MarketRotationSeasonality />;
      case "seasonality":
        return <SeasonalityAnalysis />;
      case "market-rotation/trend-filter":
        return <MarketRotationTrendFilter />;

      // Broker Activity routes
      case "broker-activity":
      case "broker-activity/transaction":
        return <BrokerTransaction />;
      case "broker-activity/summary":
        return <BrokerSummaryPage />;
      case "broker-activity/inventory":
        return <BrokerInventoryPage />;

      // Stock Transaction routes
      case "stock-transaction":
      case "stock-transaction/done-summary":
        return <StockTransactionDoneSummary />;
      case "stock-transaction/done-detail":
        return <StockTransactionDoneDetail />;

      // Story routes
      case "story":
      case "story/accumulation-distribution":
        return <StoryAccumulationDistribution />;
      case "story/market-participant":
        return <StoryMarketParticipant />;
      case "story/ownership":
        return <StoryOwnership />;
      case "story/foreign-flow":
        return <StoryForeignFlow />;

      // Astrology routes
      case "astrology":
      case "astrology/lunar":
        return <AstrologyLunarCalendar />;
      case "astrology/bazi-cycle":
        return <BaZiCycleAnalyzer />;

      // Technical Analysis
      case "technical-analysis":
        return (
          <div className="h-full">
            <TechnicalAnalysisTradingView />
          </div>
        );

      // Profile
      case "profile":
        return <ProfilePage />;

      // Subscription
      case "subscription":
        return <SubscriptionPage />;

      // Admin
      case "admin":
        return <AdminPage />;

      // Dashboard (default)
      case "dashboard":
      default:
        return <Dashboard />;
    }
  };

  return (
    <div className="flex h-screen bg-background">
      {/* Sidebar */}
      <Sidebar
        isOpen={sidebarOpen}
        onToggle={toggleSidebar}
        currentRoute={getCurrentRoute()}
      />

      {/* Main Content */}
        <div className="flex-1 flex flex-col overflow-hidden ml-0 lg:ml-16">
        {/* Header */}
        <header className="flex items-center justify-between px-4 py-3 border-b border-border bg-card h-14">
          <div className="flex items-center gap-3">
            {/* Mobile Hamburger Menu */}
            <button
              onClick={toggleSidebar}
              className="lg:hidden p-1.5 rounded-md hover:bg-accent hover:text-accent-foreground active:bg-accent/80 transition-all duration-200"
              aria-label="Toggle sidebar"
            >
              <svg className="w-4 h-4" fill="none" stroke="currentColor" viewBox="0 0 24 24">
                <path strokeLinecap="round" strokeLinejoin="round" strokeWidth={2} d="M4 6h16M4 12h16M4 18h16" />
              </svg>
            </button>
            
            {/* Breadcrumb Navigation */}
            <nav className="flex items-center space-x-2 text-sm">
              {getBreadcrumbParts().map((part, idx, arr) => (
                <div key={idx} className="flex items-center space-x-2">
                  {idx === 0 && part.icon ? (
                    <part.icon className="w-4 h-4 text-muted-foreground" />
                  ) : idx === 0 ? (
                    <Home className="w-4 h-4 text-muted-foreground" />
                  ) : null}
                  <span className={`whitespace-nowrap ${idx === arr.length - 1 ? 'text-foreground font-medium' : 'text-muted-foreground'}`}>{part.title}</span>
                  {idx < arr.length - 1 && <ChevronRight className="w-3 h-3 text-muted-foreground" />}
                </div>
              ))}
            </nav>
          </div>
          
          <div className="flex items-center gap-3">
            {/* Theme Toggle */}
            <ThemeToggle />
            {/* Profile Button */}
            <div className="relative">
            <button
              onClick={handleProfileClick}
              className="flex items-center gap-2 hover:bg-accent hover:text-accent-foreground active:bg-accent/80 rounded-lg px-3 py-1.5 transition-all duration-200 group relative"
              aria-label="Open profile"
              title="View Profile"
            >
              <Avatar className="h-7 w-7 ring-2 ring-transparent group-hover:ring-blue-200 dark:group-hover:ring-blue-800 transition-all duration-200">
                <AvatarImage src={profile?.avatarUrl || profile?.avatar} alt="User Avatar" />
                <AvatarFallback className="bg-muted text-muted-foreground group-hover:bg-blue-100 dark:group-hover:bg-blue-900 transition-colors duration-200">
                  <User className="h-4 w-4" />
                </AvatarFallback>
              </Avatar>
              <div className="hidden sm:block text-left">
                <div className="text-sm font-medium leading-none group-hover:text-blue-600 dark:group-hover:text-blue-400 transition-colors duration-200">
                  {profile?.full_name || profile?.name || 'User'}
                </div>
                <div className="text-xs text-muted-foreground mt-0.5 group-hover:text-blue-500 dark:group-hover:text-blue-300 transition-colors duration-200">
                  {profile?.role || 'Free Plan'}
                </div>
              </div>
              {/* Hover indicator */}
              <div className="absolute -bottom-1 left-1/2 transform -translate-x-1/2 w-0 h-0.5 bg-blue-500 group-hover:w-8 transition-all duration-200"></div>
            </button>
            
            </div>
          </div>
        </header>

        {/* Main Content Area */}
        <main className="flex-1 overflow-auto p-6">
          {renderMainContent()}
        </main>
      </div>
    </div>
  );
}

// Navigation wrapper component for public routes
function PublicRouteWrapper() {
  const navigate = useNavigate();
  
  return (
    <Routes>
      {/* Landing page - public route */}
      <Route 
        path="/" 
        element={
          <LandingPage 
            onStartTrial={() => navigate('/auth?mode=register')} 
            onSignIn={() => navigate('/auth?mode=login')}
            onRegister={() => navigate('/auth?mode=register')}
          />
        } 
      />
      <Route path="/features" element={<FeaturesPage />} />
      <Route 
        path="/pricing" 
        element={
          <PricingPage 
            onSignIn={() => navigate('/auth?mode=login')}
            onRegister={() => navigate('/auth?mode=register')}
          />
        } 
      />
      <Route path="/contact" element={<ContactPage />} />
      <Route path="/terms" element={<TermsPage />} />
      <Route path="/privacy" element={<PrivacyPage />} />
      
      {/* Email verification handler */}
      <Route 
        path="/auth/verify" 
        element={<EmailVerificationHandler />} 
      />
      
      {/* Supabase redirect handler for direct email verification */}
      <Route 
        path="/auth/callback" 
        element={<SupabaseRedirectHandler />} 
      />
      
      {/* Password reset page */}
      <Route 
        path="/auth/reset-password" 
        element={<ResetPasswordPage key={window.location.search} />} 
      />
      
      {/* Public routes - redirect to dashboard if authenticated */}
      <Route 
        path="/auth" 
        element={
          <PublicRoute children={<AuthPage />} />
        } 
      />
      
      {/* Protected routes - redirect to auth if not authenticated */}
      <Route 
        path="/dashboard/*" 
        element={
          <ProtectedRoute children={<DashboardLayout />} />
        } 
      />
      
      {/* Profile route - handled by dashboard layout */}
      <Route 
        path="/profile" 
        element={
          <ProtectedRoute children={<DashboardLayout />} />
        } 
      />
      
      {/* Subscription route - handled by dashboard layout */}
      <Route 
        path="/subscription" 
        element={
          <ProtectedRoute children={<DashboardLayout />} />
        } 
      />
      
      {/* Market Rotation routes */}
      <Route 
        path="/market-rotation/*" 
        element={
          <ProtectedRoute children={<DashboardLayout />} />
        } 
      />
      
      {/* Broker Activity routes */}
      <Route 
        path="/broker-activity/*" 
        element={
          <ProtectedRoute children={<DashboardLayout />} />
        } 
      />
      
      {/* Stock Transaction routes */}
      <Route 
        path="/stock-transaction/*" 
        element={
          <ProtectedRoute children={<DashboardLayout />} />
        } 
      />
      
      {/* Story routes */}
      <Route 
        path="/story/*" 
        element={
          <ProtectedRoute children={<DashboardLayout />} />
        } 
      />
      
      {/* Astrology routes */}
      <Route 
        path="/astrology/*" 
        element={
          <ProtectedRoute children={<DashboardLayout />} />
        } 
      />
      
      {/* Technical Analysis route */}
      <Route 
        path="/technical-analysis" 
        element={
          <ProtectedRoute children={<DashboardLayout />} />
        } 
      />
      
      {/* Admin route */}
      <Route 
        path="/admin" 
        element={
          <ProtectedRoute children={<DashboardLayout />} />
        } 
      />
      
      {/* Subscription callback routes */}
      <Route 
        path="/subscription/success" 
        element={<SubscriptionSuccess />} 
      />
      <Route 
        path="/subscription/error" 
        element={<SubscriptionError />} 
      />
      <Route 
        path="/subscription/pending" 
        element={<SubscriptionPending />} 
      />
    </Routes>
  );
}

export default function App() {
  return (
    <ThemeProvider>
      <ToastProvider>
        <ConfirmationProvider>
          <AuthProvider>
            <ProfileProvider>
              <Router>
                <ErrorBoundary>
                  <PublicRouteWrapper />
                </ErrorBoundary>
              </Router>
            </ProfileProvider>
          </AuthProvider>
        </ConfirmationProvider>
      </ToastProvider>
    </ThemeProvider>
  );
}
<|MERGE_RESOLUTION|>--- conflicted
+++ resolved
@@ -75,25 +75,7 @@
       hasRedirected.current = false;
     }
     
-<<<<<<< HEAD
-    // Skip redirect if we're in password reset flow
-    const passwordResetSession = localStorage.getItem('passwordResetSession');
-    
-    // Safely get current path with error handling
-    let currentPath = '';
-    try {
-      currentPath = window.location?.pathname || '';
-    } catch (error) {
-      console.warn('Error getting current path:', error);
-      currentPath = '';
-    }
-    
-    const isResetPasswordPage = currentPath.includes('/auth/reset-password');
-    
-    if (!isLoading && (!profile || !isAuthenticated) && !hasRedirected.current && !isResetPasswordPage && passwordResetSession !== 'true') {
-=======
     if (!isLoading && (!profile || !isAuthenticated) && !hasRedirected.current) {
->>>>>>> 332d0694
       console.log('DashboardLayout: No profile or not authenticated, redirecting to auth');
       hasRedirected.current = true;
       
