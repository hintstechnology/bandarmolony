--- conflicted
+++ resolved
@@ -1,11 +1,7 @@
 import { useState, useEffect, useRef } from 'react';
 import { Card } from '../ui/card';
 import { Button } from '../ui/button';
-<<<<<<< HEAD
-import { Search, Plus } from 'lucide-react';
-=======
-import { ChevronLeft, ChevronRight } from 'lucide-react';
->>>>>>> d4f14db3
+import { Search, Plus, ChevronLeft, ChevronRight } from 'lucide-react';
 // @ts-ignore
 import { getImageUrl } from '../../utils/imageMapping';
 import { api } from '../../services/api';
