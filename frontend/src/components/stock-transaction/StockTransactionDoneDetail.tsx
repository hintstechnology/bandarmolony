--- conflicted
+++ resolved
@@ -472,8 +472,6 @@
     }
   };
 
-<<<<<<< HEAD
-=======
   // Render table like IPOT format - showing individual transactions with pagination
   const renderTransactionTable = (data: DoneDetailData[]) => {
     const filteredData = filterData(data);
@@ -580,7 +578,6 @@
       </div>
     );
   };
->>>>>>> 5f6906a2
 
   // Render horizontal view - pivot-style comparison across dates with pagination
   const renderHorizontalView = () => {
@@ -588,14 +585,11 @@
     const allRawTransactions: { [date: string]: DoneDetailData[] } = {};
     const allTransactions: { [date: string]: DoneDetailData[] } = {};
     selectedDates.forEach(date => {
-<<<<<<< HEAD
       const rawData = generateDoneDetailData(selectedStock, date);
       allRawTransactions[date] = rawData; // Keep raw data for totals
       allTransactions[date] = filterData(rawData); // Filtered data for display
-=======
       const rawData = doneDetailData.get(date) || [];
       allTransactions[date] = filterData(rawData);
->>>>>>> 5f6906a2
     });
 
     // Get all transactions combined for pagination
@@ -610,15 +604,12 @@
     });
     // const sortedTimes = Array.from(allTimes).sort((a, b) => a - b);
 
-<<<<<<< HEAD
     // Calculate totals from RAW data (before filtering)
     const totalTransactions = Object.values(allRawTransactions).flat().length;
     const totalVolume = Object.values(allRawTransactions).flat().reduce((sum, t) => sum + t.stkVolm, 0);
-=======
     // Calculate totals - use allCombinedTransactions for accurate totals
     const totalTransactions = allCombinedTransactions.length;
     const totalVolume = allCombinedTransactions.reduce((sum, t) => sum + t.STK_VOLM, 0);
->>>>>>> 5f6906a2
     const uniqueBrokers = new Set([
       ...allCombinedTransactions.map(t => t.BRK_COD1),
       ...allCombinedTransactions.map(t => t.BRK_COD2)
@@ -832,14 +823,11 @@
 
             <div className="mt-3 grid grid-cols-1 md:grid-cols-3 gap-4 text-sm">
               {selectedDates.map(date => {
-<<<<<<< HEAD
                 const dateRawTransactions = allRawTransactions[date];
                 if (!dateRawTransactions) return null;
                 const dateVolume = dateRawTransactions.reduce((sum, t) => sum + t.stkVolm, 0);
-=======
                 const dateTransactions = allTransactions[date] || [];
                 const dateVolume = dateTransactions.reduce((sum, t) => sum + t.STK_VOLM, 0);
->>>>>>> 5f6906a2
                 return (
                   <div key={date} className="p-2 bg-background rounded border">
                     <div className="font-medium text-blue-600">{formatDisplayDate(date)}</div>
@@ -856,8 +844,6 @@
     );
   };
 
-<<<<<<< HEAD
-=======
   // Render vertical view - separate table for each date
   const renderVerticalView = () => {
     return (
@@ -996,7 +982,6 @@
           </div>
         );
   };
->>>>>>> 5f6906a2
 
 
   return (
@@ -1183,11 +1168,8 @@
       )}
 
       {/* Main Data Display */}
-<<<<<<< HEAD
       {renderHorizontalView()}
-=======
       {!isLoading && !error && (layoutMode === 'horizontal' ? renderHorizontalView() : renderVerticalView())}
->>>>>>> 5f6906a2
 
       {/* Info Card */}
       <Card className={infoOpen ? '' : 'my-4'}>
