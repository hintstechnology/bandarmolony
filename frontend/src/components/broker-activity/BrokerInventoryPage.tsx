--- conflicted
+++ resolved
@@ -4188,21 +4188,13 @@
                     setIsLoadingBrokerData(true);
                     setIsLoadingInventoryData(true);
                   }}
-                  disabled={isLoadingData || isLoadingBrokerData || selectedBrokers.length === 0 || !startDate || !endDate || !getActualTicker}
-<<<<<<< HEAD
-                  className="h-9 px-4 bg-primary text-primary-foreground rounded-md hover:bg-primary/90 disabled:opacity-50 disabled:cursor-not-allowed transition-colors text-sm font-medium whitespace-nowrap flex items-center justify-center"
-=======
-                  className="h-9 px-4 bg-primary text-primary-foreground rounded-md hover:bg-primary/90 disabled:opacity-50 disabled:cursor-not-allowed transition-colors text-sm font-medium whitespace-nowrap flex items-center justify-center w-full sm:w-auto"
->>>>>>> 9f7dc036
+                  disabled={isLoadingData || isLoadingBrokerData || selectedBrokers.length === 0 || !startDate || !endDate || !selectedTicker}
+                  className="h-9 px-4 bg-primary text-primary-foreground rounded-md hover:bg-primary/90 disabled:opacity-50 disabled:cursor-not-allowed transition-colors text-sm font-medium whitespace-nowrap flex items-center justify-center w-full md:w-auto"
                 >
                   Show
                 </button>
                 </div>
               </div>
-<<<<<<< HEAD
-              </div>
-=======
->>>>>>> 9f7dc036
               {/* Spacer untuk header fixed - hanya diperlukan di layar besar (lg+) */}
               <div className="hidden lg:block" style={{ height: `${controlSpacerHeight}px` }} />
             </>
